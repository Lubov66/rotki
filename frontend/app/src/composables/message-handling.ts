import {
  type Notification,
  type NotificationAction,
  NotificationGroup,
  Priority,
  Severity,
} from '@rotki/common/lib/messages';
import {
  type AccountingRuleConflictData,
  type BalanceSnapshotError,
  type EvmTransactionQueryData,
  type EvmUndecodedTransactionsData,
  type HistoryEventsQueryData,
  MESSAGE_WARNING,
  type MissingApiKey,
  type NewDetectedToken,
  type PremiumStatusUpdateData,
  SocketMessageType,
  WebsocketMessage,
} from '@/types/websocket-messages';
import { camelCaseTransformer } from '@/services/axios-tranformers';
import { Routes } from '@/router/routes';
import router from '@/router';
<<<<<<< HEAD
import { SYNC_UPLOAD } from '@/types/session/sync';
import type { Blockchain } from '@rotki/common/lib/blockchain';
=======
>>>>>>> b562d9d8

export function useMessageHandling() {
  const { setQueryStatus: setTxQueryStatus } = useTxQueryStatusStore();
  const { setQueryStatus: setEventsQueryStatus } = useEventsQueryStatusStore();
  const { setEvmUndecodedTransactions } = useHistoryStore();
  const { updateDataMigrationStatus, updateDbUpgradeStatus }
    = useSessionAuthStore();
  const { fetchBlockchainBalances } = useBlockchainBalances();
  const notificationsStore = useNotificationsStore();
  const { data: notifications } = storeToRefs(notificationsStore);
  const { notify } = notificationsStore;
  const { addNewDetectedToken } = useNewlyDetectedTokens();
  const { t } = useI18n();
  const { consumeMessages } = useSessionApi();
  const { uploadStatus, uploadStatusAlreadyHandled } = useSync();
  let isRunning = false;

  const handleSnapshotError = (data: BalanceSnapshotError): Notification => ({
    title: t('notification_messages.snapshot_failed.title'),
    message: t('notification_messages.snapshot_failed.message', data),
    display: true,
  });

  const handleEvmTransactionsStatus = (data: EvmTransactionQueryData): void => {
    setTxQueryStatus(data);
  };

  const handleEvmUndecodedTransaction = (
    data: EvmUndecodedTransactionsData,
  ): void => {
    setEvmUndecodedTransactions(data);
  };

  const handleHistoryEventsStatus = (data: HistoryEventsQueryData): void => {
    setEventsQueryStatus(data);
  };

  const handleLegacyMessage = (
    message: string,
    isWarning: boolean,
  ): Notification => ({
    title: t('notification_messages.backend.title'),
    message,
    display: !isWarning,
    severity: isWarning ? Severity.WARNING : Severity.ERROR,
    priority: Priority.BULK,
  });

  const handlePremiumStatusUpdate = (
    data: PremiumStatusUpdateData,
  ): Notification | null => {
    const { isPremiumActive: active, expired } = data;
    const premium = usePremium();
    const isPremium = get(premium);

    set(premium, active);
    if (active && !isPremium) {
      return {
        title: t('notification_messages.premium.active.title'),
        message: t('notification_messages.premium.active.message'),
        display: true,
        severity: Severity.INFO,
      };
    }
    else if (!active && isPremium) {
      return {
        title: t('notification_messages.premium.inactive.title'),
        message: expired
          ? t('notification_messages.premium.inactive.expired_message')
          : t('notification_messages.premium.inactive.network_problem_message'),
        display: true,
        severity: Severity.ERROR,
      };
    }

    return null;
  };

  const { setUpgradedAddresses } = useAccountMigrationStore();
  const { getChainName } = useSupportedChains();

  const handleNewTokenDetectedMessage = (
    data: NewDetectedToken,
  ): Notification | null => {
    const notification = get(notifications).find(
      ({ group }) => group === NotificationGroup.NEW_DETECTED_TOKENS,
    );

    const countAdded = addNewDetectedToken(data);
    const count = (notification?.groupCount || 0) + +countAdded;

    if (count === 0)
      return null;

    return {
      title: t('notification_messages.new_detected_token.title', count),
      message: t(
        'notification_messages.new_detected_token.message',
        {
          identifier: data.tokenIdentifier,
          count,
        },
        count,
      ),
      display: true,
      severity: Severity.INFO,
      priority: Priority.ACTION,
      action: {
        label: t('notification_messages.new_detected_token.action'),
        action: () => router.push(Routes.ASSET_MANAGER_NEWLY_DETECTED),
      },
      group: NotificationGroup.NEW_DETECTED_TOKENS,
      groupCount: count,
    };
  };

  const handleMissingApiKeyMessage = (data: MissingApiKey): Notification => {
    const { service, location } = data;
    const { external, route } = getServiceRegisterUrl(service, location);
    const locationName = get(getChainName(location as Blockchain));

    const actions: NotificationAction[] = [];

    if (route) {
      actions.push({
        label: t('notification_messages.missing_api_key.action'),
        action: () => router.push(route),
        persist: true,
      });
    }

    if (external) {
      const { openUrl } = useInterop();

      actions.push({
        label: t('notification_messages.missing_api_key.get_key'),
        icon: 'external-link-line',
        action: () => openUrl(external),
        persist: true,
      });
    }

    return {
      title: t('notification_messages.missing_api_key.title', {
        service: toHumanReadable(service, 'capitalize'),
        location: toHumanReadable(locationName, 'capitalize'),
      }),
      message: '',
      i18nParam: {
        message: 'notification_messages.missing_api_key.message',
        choice: 0,
        props: {
          service: toHumanReadable(service, 'capitalize'),
          location: toHumanReadable(locationName, 'capitalize'),
          key: location,
          url: external ?? '',
        },
      },
      severity: Severity.WARNING,
      priority: Priority.ACTION,
      action: actions,
    };
  };

<<<<<<< HEAD
  const handleDbUploadMessage = (data: DbUploadResult): Notification | null => {
    const { actionable, message, uploaded } = data;

    if (uploaded)
      return null;

    return {
      title: t('notification_messages.db_upload_result.title'),
      message: t('notification_messages.db_upload_result.message', {
        reason: message,
      }),
      severity: actionable ? Severity.INFO : Severity.ERROR,
      priority: Priority.ACTION,
      group: NotificationGroup.DB_UPLOAD_RESULT,
      display: true,
      action: actionable
        ? {
            label: t('notification_messages.db_upload_result.action'),
            action: () => showSyncConfirmation(SYNC_UPLOAD),
          }
        : undefined,
    };
  };

=======
>>>>>>> b562d9d8
  const handleAccountingRuleConflictMessage = (
    data: AccountingRuleConflictData,
  ): Notification => {
    const { numOfConflicts } = data;

    return {
      title: t('notification_messages.accounting_rule_conflict.title'),
      message: t('notification_messages.accounting_rule_conflict.message', {
        conflicts: numOfConflicts,
      }),
      display: true,
      severity: Severity.WARNING,
      priority: Priority.ACTION,
      action: {
        label: t('notification_messages.accounting_rule_conflict.action'),
        action: () =>
          router.push({
            path: Routes.SETTINGS_ACCOUNTING,
            query: { resolveConflicts: 'true' },
          }),
      },
    };
  };

  const handleMessage = async (data: string): Promise<void> => {
    const message: WebsocketMessage = WebsocketMessage.parse(
      camelCaseTransformer(JSON.parse(data)),
    );
    const type = message.type;

    const notifications: Notification[] = [];

    const addNotification = (notification: Notification | null) => {
      if (notification)
        notifications.push(notification);
    };

    if (type === SocketMessageType.MISSING_API_KEY) {
      notifications.push(handleMissingApiKeyMessage(message.data));
    }
    else if (type === SocketMessageType.BALANCES_SNAPSHOT_ERROR) {
      notifications.push(handleSnapshotError(message.data));
    }
    else if (type === SocketMessageType.LEGACY) {
      const data = message.data;
      const isWarning = data.verbosity === MESSAGE_WARNING;
      notifications.push(handleLegacyMessage(data.value, isWarning));
    }
    else if (type === SocketMessageType.EVM_TRANSACTION_STATUS) {
      handleEvmTransactionsStatus(message.data);
    }
    else if (type === SocketMessageType.EVM_UNDECODED_TRANSACTIONS) {
      handleEvmUndecodedTransaction(message.data);
    }
    else if (type === SocketMessageType.HISTORY_EVENTS_STATUS) {
      handleHistoryEventsStatus(message.data);
    }
    else if (type === SocketMessageType.PREMIUM_STATUS_UPDATE) {
      addNotification(handlePremiumStatusUpdate(message.data));
    }
    else if (type === SocketMessageType.DB_UPGRADE_STATUS) {
      updateDbUpgradeStatus(message.data);
    }
    else if (type === SocketMessageType.DATA_MIGRATION_STATUS) {
      updateDataMigrationStatus(message.data);
    }
    else if (type === SocketMessageType.EVM_ACCOUNTS_DETECTION) {
      setUpgradedAddresses(message.data);
    }
    else if (type === SocketMessageType.NEW_EVM_TOKEN_DETECTED) {
      addNotification(handleNewTokenDetectedMessage(message.data));
    }
    else if (type === SocketMessageType.REFRESH_BALANCES) {
      await fetchBlockchainBalances({
        blockchain: message.data.blockchain,
        ignoreCache: true,
      });
<<<<<<< HEAD
    }
    else if (type === SocketMessageType.DB_UPLOAD_RESULT) {
      addNotification(handleDbUploadMessage(message.data));
    }
    else if (type === SocketMessageType.ACCOUNTING_RULE_CONFLICT) {
=======
    } else if (type === SocketMessageType.DB_UPLOAD_RESULT) {
      if (get(uploadStatusAlreadyHandled)) {
        return;
      }
      set(uploadStatus, message.data);
      set(uploadStatusAlreadyHandled, true);
    } else if (type === SocketMessageType.ACCOUNTING_RULE_CONFLICT) {
>>>>>>> b562d9d8
      notifications.push(handleAccountingRuleConflictMessage(message.data));
    }
    else {
      logger.warn(`Unsupported socket message received: '${type}'`);
    }

    notifications.forEach(notify);
  };

  const handlePollingMessage = async (message: string, isWarning: boolean) => {
    const notifications: Notification[] = [];

    try {
      const object = JSON.parse(message);
      if (!object.type)
        notifications.push(handleLegacyMessage(message, isWarning));
      else if (object.type === SocketMessageType.BALANCES_SNAPSHOT_ERROR)
        notifications.push(handleSnapshotError(object));
      else if (object.type === SocketMessageType.EVM_TRANSACTION_STATUS)
        await handleEvmTransactionsStatus(object);
      else if (object.type === SocketMessageType.EVM_UNDECODED_TRANSACTIONS)
        await handleEvmUndecodedTransaction(object);
      else if (object.type === SocketMessageType.DB_UPGRADE_STATUS)
        await updateDbUpgradeStatus(object);
      else if (object.type === SocketMessageType.DATA_MIGRATION_STATUS)
        await updateDataMigrationStatus(object);
      else
        logger.error('unsupported message:', message);
    }
    catch {
      notifications.push(handleLegacyMessage(message, isWarning));
    }
    notifications.forEach(notify);
  };

  const consume = async (): Promise<void> => {
    if (isRunning)
      return;

    isRunning = true;
    const title = t('actions.notifications.consume.message_title');

    try {
      const messages = await backoff(3, () => consumeMessages(), 10000);
      const existing = get(notifications).map(({ message }) => message);
      messages.errors
        .filter(uniqueStrings)
        .filter(error => !existing.includes(error))
        .forEach(message => handlePollingMessage(message, false));
      messages.warnings
        .filter(uniqueStrings)
        .filter(warning => !existing.includes(warning))
        .forEach(message => handlePollingMessage(message, true));
    }
    catch (error: any) {
      const message = error.message || error;
      notify({
        title,
        message,
        display: true,
      });
    }
    finally {
      isRunning = false;
    }
  };

  return {
    handleDbUploadMessage,
    handleMessage,
    consume,
  };
}<|MERGE_RESOLUTION|>--- conflicted
+++ resolved
@@ -21,11 +21,7 @@
 import { camelCaseTransformer } from '@/services/axios-tranformers';
 import { Routes } from '@/router/routes';
 import router from '@/router';
-<<<<<<< HEAD
-import { SYNC_UPLOAD } from '@/types/session/sync';
 import type { Blockchain } from '@rotki/common/lib/blockchain';
-=======
->>>>>>> b562d9d8
 
 export function useMessageHandling() {
   const { setQueryStatus: setTxQueryStatus } = useTxQueryStatusStore();
@@ -190,7 +186,6 @@
     };
   };
 
-<<<<<<< HEAD
   const handleDbUploadMessage = (data: DbUploadResult): Notification | null => {
     const { actionable, message, uploaded } = data;
 
@@ -215,8 +210,6 @@
     };
   };
 
-=======
->>>>>>> b562d9d8
   const handleAccountingRuleConflictMessage = (
     data: AccountingRuleConflictData,
   ): Notification => {
@@ -294,21 +287,15 @@
         blockchain: message.data.blockchain,
         ignoreCache: true,
       });
-<<<<<<< HEAD
     }
     else if (type === SocketMessageType.DB_UPLOAD_RESULT) {
-      addNotification(handleDbUploadMessage(message.data));
-    }
-    else if (type === SocketMessageType.ACCOUNTING_RULE_CONFLICT) {
-=======
-    } else if (type === SocketMessageType.DB_UPLOAD_RESULT) {
-      if (get(uploadStatusAlreadyHandled)) {
+      if (get(uploadStatusAlreadyHandled))
         return;
-      }
+
       set(uploadStatus, message.data);
       set(uploadStatusAlreadyHandled, true);
-    } else if (type === SocketMessageType.ACCOUNTING_RULE_CONFLICT) {
->>>>>>> b562d9d8
+    }
+    else if (type === SocketMessageType.ACCOUNTING_RULE_CONFLICT) {
       notifications.push(handleAccountingRuleConflictMessage(message.data));
     }
     else {
