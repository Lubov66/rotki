import { groupBy } from 'lodash-es';
import { Section, Status } from '@/types/status';
import {
  type AddTransactionHashPayload,
  type EvmChainAddress,
  OnlineHistoryEventsQueryType,
  TransactionChainType,
  type TransactionRequestPayload,
} from '@/types/history/events';
import { TaskType } from '@/types/task-type';
import { BackendCancelledTaskError, type TaskMeta } from '@/types/task';
import { Module } from '@/types/modules';
import { ApiValidationError, type ValidationErrors } from '@/types/api/errors';
import type { ActionStatus } from '@/types/action';
import type { Blockchain } from '@rotki/common';

export const useHistoryTransactions = createSharedComposable(() => {
  const { t } = useI18n();
  const { notify } = useNotificationsStore();
  const queue = new LimitedParallelizationQueue(1);

  const {
    fetchTransactionsTask,
    addTransactionHash: addTransactionHashCaller,
    queryOnlineHistoryEvents,
  } = useHistoryEventsApi();

  const { addresses } = storeToRefs(useBlockchainStore());
  const { awaitTask, isTaskRunning } = useTaskStore();
  const { removeQueryStatus, resetQueryStatus } = useTxQueryStatusStore();
  const { getEvmChainName, supportsTransactions, isEvmLikeChains, getChainName } = useSupportedChains();
  const { setStatus, resetStatus, fetchDisabled } = useStatusUpdater(Section.HISTORY_EVENT);
  const {
    decodeTransactionsTask,
    fetchUndecodedTransactionsStatus,
    fetchUndecodedTransactionsBreakdown,
  } = useHistoryTransactionDecoding();
  const { resetUndecodedTransactionsStatus } = useHistoryStore();

  const syncTransactionTask = async (
    account: EvmChainAddress,
    type: TransactionChainType = TransactionChainType.EVM,
  ): Promise<void> => {
    const taskType = TaskType.TX;
    const isEvm = type === TransactionChainType.EVM;
    const defaults: TransactionRequestPayload = {
      accounts: [account],
    };

    const { taskId } = await fetchTransactionsTask(defaults, type);
    const taskMeta = {
      title: t('actions.transactions.task.title'),
      description: t('actions.transactions.task.description', {
        address: account.address,
        chain: get(getChainName(account.evmChain)),
      }),
      isEvm,
      chain: account.evmChain,
      address: account.address,
    };

    try {
      await awaitTask<boolean, TaskMeta>(taskId, taskType, taskMeta, true);
    }
    catch (error: any) {
      if (error instanceof BackendCancelledTaskError) {
        logger.debug(error);
        removeQueryStatus(account);
      }
      else if (!isTaskCancelled(error)) {
        notify({
          title: t('actions.transactions.error.title'),
          message: t('actions.transactions.error.description', {
            error,
            address: account.address,
            chain: toHumanReadable(account.evmChain),
          }),
          display: true,
        });
      }
    }
    finally {
      setStatus(get(isTaskRunning(taskType, { isEvm })) ? Status.REFRESHING : Status.LOADED);
    }
  };

  const syncAndReDecodeEvents = async (
    evmChain: string,
    accounts: EvmChainAddress[],
    type: TransactionChainType = TransactionChainType.EVM,
  ): Promise<void> => {
    await awaitParallelExecution(
      accounts,
      item => item.evmChain + item.address,
<<<<<<< HEAD
      async item => syncTransactionTask(item, type),
=======
      item => syncTransactionTask(item, type),
      2,
>>>>>>> d777195c
    );
    queue.queue(evmChain, async () => decodeTransactionsTask(evmChain, type));
  };

  const getEvmAccounts = (chains: string[] = []): { address: string; evmChain: string }[] =>
    Object.entries(get(addresses))
      .filter(([chain]) => supportsTransactions(chain) && (chains.length === 0 || chains.includes(chain)))
      .flatMap(([chain, addresses]) => {
        const evmChain = getEvmChainName(chain) ?? '';
        return addresses.map(address => ({
          address,
          evmChain,
        }));
      });

  const getEvmLikeAccounts = (chains: string[] = []): { address: string; evmChain: string }[] =>
    Object.entries(get(addresses))
      .filter(([chain]) => isEvmLikeChains(chain) && (chains.length === 0 || chains.includes(chain)))
      .flatMap(([evmChain, addresses]) =>
        addresses.map(address => ({
          address,
          evmChain,
        })),
      );

  const { isModuleEnabled } = useModules();
  const isEth2Enabled = isModuleEnabled(Module.ETH2);

  const queryOnlineEvent = async (queryType: OnlineHistoryEventsQueryType): Promise<void> => {
    const eth2QueryTypes = [
      OnlineHistoryEventsQueryType.ETH_WITHDRAWALS,
      OnlineHistoryEventsQueryType.BLOCK_PRODUCTIONS,
    ];

    if (!get(isEth2Enabled) && eth2QueryTypes.includes(queryType))
      return;

    const taskType = TaskType.QUERY_ONLINE_EVENTS;

    const { taskId } = await queryOnlineHistoryEvents({
      asyncQuery: true,
      queryType,
    });

    const taskMeta = {
      title: t('actions.online_events.task.title'),
      description: t('actions.online_events.task.description', {
        queryType,
      }),
      queryType,
    };

    try {
      await awaitTask<boolean, TaskMeta>(taskId, taskType, taskMeta, true);
    }
    catch (error: any) {
      if (!isTaskCancelled(error)) {
        logger.error(error);
        notify({
          title: t('actions.online_events.error.title'),
          message: t('actions.online_events.error.description', {
            error,
            queryType,
          }),
          display: true,
        });
      }
    }
  };

  const refreshTransactionsHandler = async (
    addresses: EvmChainAddress[],
    type: TransactionChainType = TransactionChainType.EVM,
  ): Promise<void> => {
    const groupedByChains = Object.entries(groupBy(addresses, account => account.evmChain)).map(
      ([evmChain, data]) => ({
        evmChain,
        data,
      }),
    );

    await awaitParallelExecution(
      groupedByChains,
      item => item.evmChain,
<<<<<<< HEAD
      async item => syncAndReDecodeEvents(item.evmChain, item.data, type),
=======
      item => syncAndReDecodeEvents(item.evmChain, item.data, type),
      2,
>>>>>>> d777195c
    );

    await fetchUndecodedTransactionsBreakdown(type);

    const isEvm = type === TransactionChainType.EVM;
    if (addresses.length > 0)
      setStatus(get(isTaskRunning(TaskType.TX, { isEvm })) ? Status.REFRESHING : Status.LOADED);
  };

  const refreshTransactions = async (
    chains: Blockchain[] = [],
    disableEvmEvents = false,
    userInitiated = false,
  ): Promise<void> => {
    if (fetchDisabled(userInitiated)) {
      logger.info('skipping transaction refresh');
      return;
    }

    const evmAccounts: EvmChainAddress[] = disableEvmEvents ? [] : getEvmAccounts(chains);

    const evmLikeAccounts: EvmChainAddress[] = disableEvmEvents ? [] : getEvmLikeAccounts(chains);

    if (evmAccounts.length + evmLikeAccounts.length > 0) {
      setStatus(Status.REFRESHING);
      resetQueryStatus();
      resetUndecodedTransactionsStatus();
    }

    try {
      if (!disableEvmEvents)
        await fetchUndecodedTransactionsStatus();

      await Promise.allSettled([
        refreshTransactionsHandler(evmAccounts, TransactionChainType.EVM),
        refreshTransactionsHandler(evmLikeAccounts, TransactionChainType.EVMLIKE),
        queryOnlineEvent(OnlineHistoryEventsQueryType.ETH_WITHDRAWALS),
        queryOnlineEvent(OnlineHistoryEventsQueryType.BLOCK_PRODUCTIONS),
        queryOnlineEvent(OnlineHistoryEventsQueryType.EXCHANGES),
      ]);

      if (!disableEvmEvents)
        await fetchUndecodedTransactionsStatus();
    }
    catch (error) {
      logger.error(error);
      resetStatus();
    }
  };

  const addTransactionHash = async (
    payload: AddTransactionHashPayload,
  ): Promise<ActionStatus<ValidationErrors | string>> => {
    let success = false;
    let message: ValidationErrors | string = '';
    try {
      await addTransactionHashCaller(payload);
      success = true;
    }
    catch (error: any) {
      message = error.message;
      if (error instanceof ApiValidationError)
        message = error.getValidationErrors(payload);
    }

    return { success, message };
  };

  return {
    refreshTransactions,
    addTransactionHash,
  };
});<|MERGE_RESOLUTION|>--- conflicted
+++ resolved
@@ -92,12 +92,8 @@
     await awaitParallelExecution(
       accounts,
       item => item.evmChain + item.address,
-<<<<<<< HEAD
       async item => syncTransactionTask(item, type),
-=======
-      item => syncTransactionTask(item, type),
       2,
->>>>>>> d777195c
     );
     queue.queue(evmChain, async () => decodeTransactionsTask(evmChain, type));
   };
@@ -182,12 +178,8 @@
     await awaitParallelExecution(
       groupedByChains,
       item => item.evmChain,
-<<<<<<< HEAD
       async item => syncAndReDecodeEvents(item.evmChain, item.data, type),
-=======
-      item => syncAndReDecodeEvents(item.evmChain, item.data, type),
       2,
->>>>>>> d777195c
     );
 
     await fetchUndecodedTransactionsBreakdown(type);
