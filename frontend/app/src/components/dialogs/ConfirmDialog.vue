<script setup lang="ts">
import { DialogType, themes } from '@/types/dialogs';

const props = withDefaults(
  defineProps<{
    title: string;
    message: string;
    display: boolean;
    primaryAction?: string | null;
    secondaryAction?: string | null;
    confirmType?: DialogType;
    disabled?: boolean;
    singleAction?: boolean;
    loading?: boolean;
    maxWidth?: string;
  }>(),
  {
    primaryAction: null,
    secondaryAction: null,
    confirmType: DialogType.INFO,
    disabled: false,
    singleAction: false,
    loading: false,
    maxWidth: '500'
  }
);

const emit = defineEmits<{
  (e: 'confirm'): void;
  (e: 'cancel'): void;
}>();

const { confirmType, primaryAction, secondaryAction } = toRefs(props);

const { t } = useI18n();

const color = computed(() => themes[get(confirmType)].color);
const icon = computed(() => themes[get(confirmType)].icon);

const primaryText = computed(
  () => get(primaryAction) || t('common.actions.confirm')
);

const secondaryText = computed(
  () => get(secondaryAction) || t('common.actions.cancel')
);

const css = useCssModule();
</script>

<template>
  <VDialogTransition>
    <VDialog
      v-if="display"
      :value="true"
      persistent
      :max-width="maxWidth"
      @keydown.esc.stop="emit('cancel')"
    >
      <RuiCard data-cy="confirm-dialog">
        <template #header>
          <span class="text-h5" data-cy="dialog-title">
            {{ title }}
          </span>
        </template>

        <div class="flex gap-4">
          <div>
            <RuiIcon :color="color" size="36" :name="icon" />
          </div>
<<<<<<< HEAD
          <div class="text-body-1 pt-1">
=======
          <div class="text-body-1" :class="css.message">
>>>>>>> d4706b01
            {{ message }}
            <slot />
          </div>
        </div>

        <template #footer>
          <div class="grow" />
          <RuiButton
            v-if="!singleAction"
            variant="text"
            color="primary"
            data-cy="button-cancel"
            @click="emit('cancel')"
          >
            {{ secondaryText }}
          </RuiButton>
          <RuiButton
            :color="color"
            :disabled="disabled"
            data-cy="button-confirm"
            :loading="loading"
            @click="emit('confirm')"
          >
            {{ primaryText }}
          </RuiButton>
        </template>
      </RuiCard>
    </VDialog>
  </VDialogTransition>
</template>

<style lang="scss" module>
.message {
  word-break: break-word;
}
</style><|MERGE_RESOLUTION|>--- conflicted
+++ resolved
@@ -68,11 +68,7 @@
           <div>
             <RuiIcon :color="color" size="36" :name="icon" />
           </div>
-<<<<<<< HEAD
-          <div class="text-body-1 pt-1">
-=======
-          <div class="text-body-1" :class="css.message">
->>>>>>> d4706b01
+          <div class="text-body-1 pt-1" :class="css.message">
             {{ message }}
             <slot />
           </div>
