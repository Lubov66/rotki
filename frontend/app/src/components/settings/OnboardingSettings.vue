--- conflicted
+++ resolved
@@ -14,6 +14,8 @@
 import { LogLevel } from '@/utils/log-level';
 import { type BackendConfiguration } from '@/types/backend';
 
+const { t } = useI18n();
+
 const emit = defineEmits<{
   (e: 'dismiss'): void;
 }>();
@@ -35,22 +37,6 @@
 const configuration: Ref<BackendConfiguration> = asyncComputed(() =>
   backendSettings()
 );
-
-<<<<<<< HEAD
-const { info } = useInfoApi();
-const defaultArguments: Ref<DefaultBackendArguments> = asyncComputed(
-  () => info().then(info => info.backendDefaultArguments),
-  {
-    maxLogfilesNum: 0,
-    maxSizeInMbAllLogs: 0,
-    sqliteInstructions: 0
-  }
-);
-
-const { t } = useI18n();
-=======
-const { tc } = useI18n();
->>>>>>> 4cea6f8e
 
 const initialOptions: ComputedRef<Partial<BackendOptions>> = computed(() => {
   const config = get(configuration);
@@ -399,15 +385,10 @@
 
       <v-expansion-panels flat>
         <v-expansion-panel>
-<<<<<<< HEAD
-          <v-expansion-panel-header>
-            {{ t('backend_settings.advanced') }}
-=======
           <v-expansion-panel-header
             data-cy="onboarding-setting__advance-toggle"
           >
-            {{ tc('backend_settings.advanced') }}
->>>>>>> 4cea6f8e
+            {{ t('backend_settings.advanced') }}
           </v-expansion-panel-header>
           <v-expansion-panel-content>
             <v-text-field
@@ -488,12 +469,8 @@
 
             <v-checkbox
               v-model="logFromOtherModules"
-<<<<<<< HEAD
+              data-cy="log-from-other-modules-checkbox"
               :label="t('backend_settings.log_from_other_modules.label')"
-=======
-              data-cy="log-from-other-modules-checkbox"
-              :label="tc('backend_settings.log_from_other_modules.label')"
->>>>>>> 4cea6f8e
               :disabled="fileConfig.logFromOtherModules"
               persistent-hint
               :hint="
