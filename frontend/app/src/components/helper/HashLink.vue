--- conflicted
+++ resolved
@@ -5,14 +5,7 @@
   type Chains,
   type ExplorerUrls,
   explorerUrls
-<<<<<<< HEAD
 } from '@/types/asset/asset-urls';
-import { randomHex } from '@/utils/data';
-=======
-} from '@/types/asset-urls';
-import { useFrontendSettingsStore } from '@/store/settings/frontend';
-import { useAddressesNamesStore } from '@/store/blockchain/accounts/addresses-names';
->>>>>>> f38f5d93
 
 const props = withDefaults(
   defineProps<{
