--- conflicted
+++ resolved
@@ -2462,11 +2462,7 @@
     "subtitle": "rotki connects to various service providers in order to obtain information such as historical prices or blockchain data. In certain cases rotki depends on these APIs for basic information, in which case you will need to provide an API key.",
     "thegraph": {
       "delete_tooltip": "Deletes the Graph API key",
-<<<<<<< HEAD
-      "description": "rotki uses the Graph to obtain information about balances of balancer pools.",
-=======
       "description": "rotki uses the Graph to obtain a variety of information such as balancer balances and ENS data",
->>>>>>> 12782a6b
       "hint": "Enter your The Graph API key",
       "title": "The Graph"
     }
