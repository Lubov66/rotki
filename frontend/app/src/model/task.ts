--- conflicted
+++ resolved
@@ -2,11 +2,7 @@
 import dayjs from 'dayjs';
 import { TaskType } from '@/model/task-type';
 import { taskManager } from '@/services/task-manager';
-<<<<<<< HEAD
-=======
-import { Blockchain } from '@/typing/types';
 import { assert } from '@/utils/assertions';
->>>>>>> dbdc2359
 
 export interface Task<T extends TaskMeta> {
   readonly id: number;
@@ -38,14 +34,6 @@
   id: number,
   type: TaskType,
   meta: T
-<<<<<<< HEAD
-) => Task<T> = (id, type, meta) => ({
-  id,
-  type,
-  meta,
-  time: dayjs().valueOf()
-});
-=======
 ) => Task<T> = (id, type, meta) => {
   assert(
     !(id === null || id === undefined),
@@ -54,10 +42,10 @@
   return {
     id,
     type,
-    meta
+    meta,
+    time: dayjs().valueOf()
   };
 };
->>>>>>> dbdc2359
 
 export function taskCompletion<R, M extends TaskMeta>(
   task: TaskType,
