--- conflicted
+++ resolved
@@ -724,7 +724,6 @@
     "useUpdateMessage": true,
     "useHistoryTransactionDecoding": true,
     "guessTimezone": true,
-<<<<<<< HEAD
     "toRem": true,
     "useClipboardItems": true,
     "isOfEnum": true,
@@ -737,13 +736,11 @@
     "useSimpleVModel": true,
     "useSimplePropVModel": true,
     "useKebabVModel": true,
-    "useRefPropVModel": true
-=======
+    "useRefPropVModel": true,
     "isEventMissingAccountingRule": true,
     "isEventMissingAccountingRuleType": true,
     "isAccountingRuleProcessed": true,
     "isEventAccountingRuleProcessed": true,
     "isMissingAccountingRule": true
->>>>>>> 38f50965
   }
 }