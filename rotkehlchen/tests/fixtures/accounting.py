import json
import os
import shutil
import sys
from collections import defaultdict
from collections.abc import Generator
from contextlib import ExitStack
from pathlib import Path
from unittest.mock import patch

import pytest
import requests

from rotkehlchen.accounting.accountant import Accountant
from rotkehlchen.config import default_data_directory
from rotkehlchen.constants import ONE
from rotkehlchen.constants.misc import USERSDIR_NAME
from rotkehlchen.db.updates import RotkiDataUpdater
from rotkehlchen.externalapis.coingecko import Coingecko
from rotkehlchen.externalapis.cryptocompare import Cryptocompare
from rotkehlchen.externalapis.defillama import Defillama
from rotkehlchen.fval import FVal
from rotkehlchen.globaldb.manual_price_oracles import ManualCurrentOracle
from rotkehlchen.inquirer import Inquirer
from rotkehlchen.oracles.structures import DEFAULT_CURRENT_PRICE_ORACLES_ORDER, CurrentPriceOracle
from rotkehlchen.premium.premium import Premium
from rotkehlchen.tests.utils.constants import CURRENT_PRICE_MOCK
from rotkehlchen.tests.utils.inquirer import inquirer_inject_ethereum_set_order
from rotkehlchen.types import Timestamp
from rotkehlchen.user_messages import MessagesAggregator


@pytest.fixture(name='use_clean_caching_directory')
def fixture_use_clean_caching_directory():
    """If this is set to True then a clean test user directory will be used."""
    if sys.platform == 'win32':  # need clean data dir only in Windows TODO: Figure out why # noqa: E501
        return True
    return False


@pytest.fixture(name='data_dir')
<<<<<<< HEAD
def fixture_data_dir(use_clean_caching_directory, tmpdir_factory, worker_id) -> Path:
    """The tests data dir is persistent so that we can cache global DB.
=======
def fixture_data_dir(use_clean_caching_directory, tmpdir_factory) -> Generator[Path | None, None, None]:  # noqa: E501
    """The tests data dir is peristent so that we can cache global DB.
>>>>>>> f2a4f1eb
    Adjusted from old code. Not sure if it makes sense to keep. Could also just
    force clean caching directory everywhere"""
    if use_clean_caching_directory:
        path = Path(tmpdir_factory.mktemp('test_data_dir'))
        yield path
        shutil.rmtree(path)
    else:
        if 'CI' in os.environ:
            data_directory = Path.home() / '.cache' / '.rotkehlchen-test-dir'
        else:
            data_directory = default_data_directory().parent / 'test_data'

<<<<<<< HEAD
    if worker_id != 'master':
        # when running the test in parallel use a path based in the worker id to avoid
        # conflicts between workers
        data_directory /= worker_id

    data_directory.mkdir(parents=True, exist_ok=True)
    # But always reset users
    shutil.rmtree(data_directory / USERSDIR_NAME, ignore_errors=True)
=======
        data_directory.mkdir(parents=True, exist_ok=True)
        # But always reset users
        shutil.rmtree(data_directory / USERSDIR_NAME, ignore_errors=True)
>>>>>>> f2a4f1eb

        yield data_directory


@pytest.fixture(name='should_mock_price_queries')
def fixture_should_mock_price_queries():
    return True


@pytest.fixture
def default_mock_price_value() -> FVal | None:
    """Determines test behavior If a mock price is not found

    If it's None, then test fails with an error. If it is any other
    value then this is returned by the price mocking function. It's used
    for tests where other price queries may happen apart from the ones we check
    but we never check them so we don't care about the price.
    """
    return None


@pytest.fixture
def mocked_price_queries():
    return defaultdict(defaultdict)


@pytest.fixture(name='accounting_initialize_parameters')
def fixture_accounting_initialize_parameters():
    """
    If True initialize the DB parameters of the accountant and the events

    Normally they are initialized at the start of process_history, but if the
    test does not go there and is a unit test then we need to do it ourselves for the test
    """
    return False


@pytest.fixture(name='initialize_accounting_rules')
def fixture_initialize_accounting_rules() -> bool:
    """
    If set to False then the fixtures that build the accountant from scratch won't load the
    accounting rules to the database. It is the case for the rotkehlchen_api_server and its
    variants.
    """
    return False


@pytest.fixture(name='accountant_without_rules')
def fixture_accountant_without_rules() -> bool:
    """
    If set to False the accountant fixture will be initialized without pre-loaded rules
    """
    return False


@pytest.fixture(name='use_dummy_pot')
def fixture_use_dummy_pot() -> bool:
    """
    If set to true then we will initialize the pot in accounting as a dummy pot
    """
    return False


@pytest.fixture(name='last_accounting_rules_version', scope='session')
def fixture_last_accounting_rules_version() -> int:
    return 1


@pytest.fixture(name='latest_accounting_rules', autouse=True, scope='session')
def fixture_download_rules(last_accounting_rules_version) -> Path:
    """
    Returns the path to the file containing the accounting rules as the RotkiDataUpdater ingest
    them. If the file doesn't exist it is downloaded from github using the version in
    `last_accounting_rules_version` otherwise we just return the local path.
    """
    root_dir = default_data_directory().parent / 'test-caching'
    base_dir = root_dir / 'accounting_rules'
    rules_file = Path(base_dir / f'v{last_accounting_rules_version}.json')

    if rules_file.exists():
        return rules_file

    response = requests.get(f'https://raw.githubusercontent.com/rotki/data/develop/updates/accounting_rules/v{last_accounting_rules_version}.json')
    rules_file.parent.mkdir(exist_ok=True, parents=True)
    rules_file.write_text(response.text, encoding='utf-8')
    return rules_file


@pytest.fixture(name='accountant')
def fixture_accountant(
        price_historian,  # pylint: disable=unused-argument
        database,
        function_scope_messages_aggregator,
        start_with_logged_in_user,
        accounting_initialize_parameters,
        blockchain,
        start_with_valid_premium,
        rotki_premium_credentials,
        username,
        latest_accounting_rules,
        accountant_without_rules,
        use_dummy_pot,
) -> Accountant | None:
    if not start_with_logged_in_user:
        return None

    premium = None
    if start_with_valid_premium:
        premium = Premium(credentials=rotki_premium_credentials, username=username)

    # add accounting rules to the database
    data_updater = RotkiDataUpdater(
        msg_aggregator=function_scope_messages_aggregator,
        user_db=database,
    )

    if accountant_without_rules is False:
        data_updater.update_accounting_rules(
            data=json.loads(latest_accounting_rules.read_text(encoding='utf-8'))['accounting_rules'],
            version=999999,  # only for logs
        )

    with ExitStack() as stack:
        if use_dummy_pot:  # don't load ignored assets if dummy
            stack.enter_context(patch.object(database, 'get_ignored_asset_ids', lambda _: set()))

        with stack:
            accountant = Accountant(
                db=database,
                chains_aggregator=blockchain,
                msg_aggregator=function_scope_messages_aggregator,
                premium=premium,
            )

        if use_dummy_pot:  # set the dummy behavior
            accountant.pots[0].is_dummy_pot = use_dummy_pot

    if accounting_initialize_parameters:
        with accountant.db.conn.read_ctx() as cursor:
            db_settings = accountant.db.get_settings(cursor)
        for pot in accountant.pots:
            pot.reset(
                settings=db_settings,
                start_ts=Timestamp(0),
                end_ts=Timestamp(0),
                report_id=1,
            )
        accountant.csvexporter.reset(start_ts=Timestamp(0), end_ts=Timestamp(0))

    return accountant


@pytest.fixture(name='should_mock_current_price_queries')
def fixture_should_mock_current_price_queries():
    return True


@pytest.fixture(name='ignore_mocked_prices_for')
def fixture_ignore_mocked_prices_for() -> list[str] | None:
    """An optional list of asset identifiers to ignore mocking for"""
    return None


@pytest.fixture(name='mocked_current_prices')
def fixture_mocked_current_prices():
    return {}


@pytest.fixture(name='mocked_current_prices_with_oracles')
def fixture_mocked_current_prices_with_oracles():
    return {}


@pytest.fixture(name='current_price_oracles_order')
def fixture_current_price_oracles_order():
    return DEFAULT_CURRENT_PRICE_ORACLES_ORDER


def _create_inquirer(
        data_directory,
        should_mock_current_price_queries,
        mocked_prices,
        mocked_current_prices_with_oracles,
        current_price_oracles_order,
        ethereum_manager,
        add_defi_oracles,
        ignore_mocked_prices_for=None,
) -> Inquirer:
    # Since this is a singleton and we want it initialized everytime the fixture
    # is called make sure its instance is always starting from scratch
    Inquirer._Inquirer__instance = None  # type: ignore
    # Get a cryptocompare without a DB since invoking DB fixture here causes problems
    # of existing user for some tests
    inquirer = Inquirer(
        data_dir=data_directory,
        cryptocompare=Cryptocompare(database=None),
        coingecko=Coingecko(),
        defillama=Defillama(),
        manualcurrent=ManualCurrentOracle(),
        msg_aggregator=MessagesAggregator(),
    )

    mocked_methods = ('find_price', 'find_usd_price', 'find_price_and_oracle', 'find_usd_price_and_oracle', '_query_fiat_pair')  # noqa: E501
    for x in mocked_methods:  # restore Inquirer to original state if needed
        old = f'{x}_old'
        if (original_method := getattr(Inquirer, old, None)) is not None:
            setattr(Inquirer, x, staticmethod(original_method))
            delattr(Inquirer, old)

    if ethereum_manager is not None:
        inquirer_inject_ethereum_set_order(
            inquirer=inquirer,
            add_defi_oracles=add_defi_oracles,
            current_price_oracles_order=current_price_oracles_order,
            ethereum_manager=ethereum_manager,
        )

    inquirer.set_oracles_order(current_price_oracles_order)
    if not should_mock_current_price_queries:
        return inquirer

    def mock_find_price(
            from_asset,
            to_asset,
            ignore_cache: bool = False,  # pylint: disable=unused-argument
            coming_from_latest_price: bool = False,   # pylint: disable=unused-argument
    ):
        return mocked_prices.get((from_asset, to_asset), FVal('1.5'))

    def mock_find_usd_price(
            asset,
            ignore_cache: bool = False,  # pylint: disable=unused-argument
            coming_from_latest_price: bool = False,   # pylint: disable=unused-argument
    ):
        return mocked_prices.get(asset, FVal('1.5'))

    def mock_find_price_with_oracle(
            from_asset,
            to_asset,
            **kwargs,  # pylint: disable=unused-argument
    ):
        result = mocked_current_prices_with_oracles.get((from_asset, to_asset))
        if result is not None:  # check mocked_current_prices_with_oracles first
            return *result, False
        price, oracle = mocked_prices.get((from_asset, to_asset), (CURRENT_PRICE_MOCK, CurrentPriceOracle.BLOCKCHAIN))  # noqa: E501
        return price, oracle, False

    def mock_find_usd_price_with_oracle(asset, ignore_cache: bool = False):  # pylint: disable=unused-argument
        price, oracle = mocked_prices.get(asset, (FVal('1.5'), CurrentPriceOracle.BLOCKCHAIN))
        return price, oracle, False

    # Since we are not yielding here we are using a **really** hacky way in order to
    # achieve two things:
    # 1. We use both inquirer and Inquirer, so both the created object and the class object
    # in order to make sure calling methods in both ways is mocked.
    # 2. We keep the original methods saved so that they can both be used inside the
    # ignore_mocked_prices_for case, but also so that we can reset the Inquirer class object
    # (see start of _create_inquirer()
    for x in mocked_methods:  # since we are mocking here, take backup of all inquirer methods
        old = f'{x}_old'
        setattr(inquirer, old, getattr(inquirer, x))
        setattr(Inquirer, old, staticmethod(getattr(Inquirer, x)))

    if ignore_mocked_prices_for is None:
        Inquirer.find_price = inquirer.find_price = mock_find_price  # type: ignore
        Inquirer.find_usd_price = inquirer.find_usd_price = mock_find_usd_price  # type: ignore
        Inquirer.find_price_and_oracle = inquirer.find_price_and_oracle = mock_find_price_with_oracle  # type: ignore  # noqa: E501
        Inquirer.find_usd_price_and_oracle = inquirer.find_usd_price_and_oracle = mock_find_usd_price_with_oracle  # type: ignore  # noqa: E501

    else:
        def mock_some_prices(
                from_asset,
                to_asset,
                ignore_cache=False,
                coming_from_latest_price=False,
        ):
            if from_asset.identifier in ignore_mocked_prices_for:
                return inquirer.find_price_old(  # pylint: disable=no-member - dynamic attribute
                    from_asset=from_asset,
                    to_asset=to_asset,
                    ignore_cache=ignore_cache,
                    coming_from_latest_price=coming_from_latest_price,
                )
            return mock_find_price(
                from_asset=from_asset,
                to_asset=to_asset,
                ignore_cache=ignore_cache,
                coming_from_latest_price=coming_from_latest_price,
            )

        def mock_some_usd_prices(
                asset,
                ignore_cache=False,
                coming_from_latest_price=False,
        ):
            if asset.identifier in ignore_mocked_prices_for:
                return inquirer.find_usd_price_old(  # pylint: disable=no-member  dynamic attribute
                    asset=asset,
                    ignore_cache=ignore_cache,
                    coming_from_latest_price=coming_from_latest_price,
                )
            return mock_find_usd_price(
                asset=asset,
                ignore_cache=ignore_cache,
                coming_from_latest_price=coming_from_latest_price,
            )

        def mock_prices_with_oracles(from_asset, to_asset, ignore_cache=False, coming_from_latest_price=False, match_main_currency=False):  # noqa: E501
            if from_asset.identifier in ignore_mocked_prices_for:
                return inquirer.find_price_and_oracle_old(  # pylint: disable=no-member - dynamic attribute
                    from_asset=from_asset,
                    to_asset=to_asset,
                    ignore_cache=ignore_cache,
                    coming_from_latest_price=coming_from_latest_price,
                    match_main_currency=match_main_currency,
                )
            if len(mocked_current_prices_with_oracles) != 0:
                price, oracle = mocked_current_prices_with_oracles.get((from_asset, to_asset), (FVal('1.5'), CurrentPriceOracle.BLOCKCHAIN))  # noqa: E501
                return price, oracle, False
            price = mock_find_price(
                from_asset=from_asset,
                to_asset=to_asset,
                ignore_cache=ignore_cache,
                coming_from_latest_price=coming_from_latest_price,
            )
            return price, CurrentPriceOracle.BLOCKCHAIN, False

        def mock_usd_prices_with_oracles(asset, ignore_cache=False, coming_from_latest_price=False, match_main_currency=False):  # noqa: E501
            if asset.identifier in ignore_mocked_prices_for:
                return inquirer.find_usd_price_and_oracle_old(  # pylint: disable=no-member - dynamic attribute
                    asset=asset,
                    ignore_cache=ignore_cache,
                    coming_from_latest_price=coming_from_latest_price,
                    match_main_currency=match_main_currency,
                )
            if len(mocked_current_prices_with_oracles) != 0:
                price, oracle = mocked_current_prices_with_oracles.get(asset, (FVal('1.5'), CurrentPriceOracle.BLOCKCHAIN))  # noqa: E501
                return price, oracle, False
            price = mock_find_usd_price(
                asset=asset,
                ignore_cache=ignore_cache,
                coming_from_latest_price=coming_from_latest_price,
            )
            return price, CurrentPriceOracle.BLOCKCHAIN, False

        inquirer.find_price = Inquirer.find_price = mock_some_prices  # type: ignore
        inquirer.find_usd_price = Inquirer.find_usd_price = mock_some_usd_prices  # type: ignore
        inquirer.find_price_and_oracle = Inquirer.find_price_and_oracle = mock_prices_with_oracles  # type: ignore
        inquirer.find_usd_price_and_oracle = Inquirer.find_usd_price_and_oracle = mock_usd_prices_with_oracles  # type: ignore  # noqa: E501

    def mock_query_fiat_pair(*args, **kwargs):  # pylint: disable=unused-argument
        return (ONE, CurrentPriceOracle.FIAT)

    inquirer._query_fiat_pair = Inquirer._query_fiat_pair = mock_query_fiat_pair  # type: ignore

    return inquirer


@pytest.fixture(name='inquirer')
def fixture_inquirer(
        globaldb,  # pylint: disable=unused-argument  # needed for _create_inquirer
        data_dir,
        should_mock_current_price_queries,
        mocked_current_prices,
        mocked_current_prices_with_oracles,
        current_price_oracles_order,
        ignore_mocked_prices_for,
):
    """This version of the inquirer doesn't make use of the defi oracles.
    To make use of the defi oracles use `inquirer_defi`. The reason is that some
    tests became really slow because they exhausted the coingecko/cc
    oracles and used the defi ones.
    """
    return _create_inquirer(
        data_directory=data_dir,
        should_mock_current_price_queries=should_mock_current_price_queries,
        mocked_prices=mocked_current_prices,
        mocked_current_prices_with_oracles=mocked_current_prices_with_oracles,
        current_price_oracles_order=current_price_oracles_order,
        add_defi_oracles=False,
        ethereum_manager=None,
        ignore_mocked_prices_for=ignore_mocked_prices_for,
    )


@pytest.fixture(name='inquirer_defi')
def fixture_inquirer_defi(
        globaldb,  # pylint: disable=unused-argument  # needed for _create_inquirer
        data_dir,
        should_mock_current_price_queries,
        mocked_current_prices,
        mocked_current_prices_with_oracles,
        current_price_oracles_order,
        ignore_mocked_prices_for,
        ethereum_manager,
):
    """This fixture is different from `inquirer` just in the use of defi oracles to query
    prices. If you don't need to use the defi oracles it is faster to use the `inquirer` fixture.
    """
    return _create_inquirer(
        data_directory=data_dir,
        should_mock_current_price_queries=should_mock_current_price_queries,
        mocked_prices=mocked_current_prices,
        mocked_current_prices_with_oracles=mocked_current_prices_with_oracles,
        current_price_oracles_order=current_price_oracles_order,
        ethereum_manager=ethereum_manager,
        add_defi_oracles=True,
        ignore_mocked_prices_for=ignore_mocked_prices_for,
    )<|MERGE_RESOLUTION|>--- conflicted
+++ resolved
@@ -39,13 +39,8 @@
 
 
 @pytest.fixture(name='data_dir')
-<<<<<<< HEAD
-def fixture_data_dir(use_clean_caching_directory, tmpdir_factory, worker_id) -> Path:
-    """The tests data dir is persistent so that we can cache global DB.
-=======
-def fixture_data_dir(use_clean_caching_directory, tmpdir_factory) -> Generator[Path | None, None, None]:  # noqa: E501
+def fixture_data_dir(use_clean_caching_directory, tmpdir_factory, worker_id) -> Generator[Path | None, None, None]:  # noqa: E501
     """The tests data dir is peristent so that we can cache global DB.
->>>>>>> f2a4f1eb
     Adjusted from old code. Not sure if it makes sense to keep. Could also just
     force clean caching directory everywhere"""
     if use_clean_caching_directory:
@@ -58,20 +53,14 @@
         else:
             data_directory = default_data_directory().parent / 'test_data'
 
-<<<<<<< HEAD
-    if worker_id != 'master':
-        # when running the test in parallel use a path based in the worker id to avoid
-        # conflicts between workers
-        data_directory /= worker_id
-
-    data_directory.mkdir(parents=True, exist_ok=True)
-    # But always reset users
-    shutil.rmtree(data_directory / USERSDIR_NAME, ignore_errors=True)
-=======
+        if worker_id != 'master':
+            # when running the test in parallel use a path based in the worker id to avoid
+            # conflicts between workers
+            data_directory /= worker_id
+
         data_directory.mkdir(parents=True, exist_ok=True)
         # But always reset users
         shutil.rmtree(data_directory / USERSDIR_NAME, ignore_errors=True)
->>>>>>> f2a4f1eb
 
         yield data_directory
 
