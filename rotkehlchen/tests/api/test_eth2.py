--- conflicted
+++ resolved
@@ -209,28 +209,13 @@
             assert time == next_page_times[idx]
     assert full_sum_pnl > calculated_sum_pnl
 
-<<<<<<< HEAD
-    # query all stats, again without cache and make sure no external queries happen
-    # since last time they were queried was recent
-    with patch('rotkehlchen.chain.ethereum.modules.eth2.utils.scrape_validator_daily_stats', wraps=scrape_validator_daily_stats) as scraper:  # noqa: E501
-        response = requests.post(
-            api_url_for(
-                rotkehlchen_api_server,
-                'eth2dailystatsresource',
-            ), json={'only_cache': False},
-        )
-        assert scraper.call_count == 0
-
-    result = assert_proper_sync_response_with_result(response)
-=======
     response = requests.post(
         api_url_for(
             rotkehlchen_api_server,
             'eth2dailystatsresource',
         ), json={'only_cache': False},
     )
-    result = assert_proper_response_with_result(response)
->>>>>>> b07bf086
+    result = assert_proper_sync_response_with_result(response)
     total_stats = len(result['entries'])
     assert total_stats == result['entries_total']
     assert total_stats == result['entries_found']
