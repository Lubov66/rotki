--- conflicted
+++ resolved
@@ -89,13 +89,13 @@
     chain_id: Optional[SUPPORTED_CHAIN_IDS] = None
 
 
-<<<<<<< HEAD
 class Web3Node(NamedTuple):
     """This represents an EVM node with its capabilities."""
     web3_instance: Web3
     is_pruned: bool
     is_archive: bool
-=======
+
+
 ASSET_ID_RE = re.compile(r'eip155:(.*?)/(.*?):(.*)')
 
 
@@ -108,7 +108,6 @@
     this function won't catch it. The caller has to make sure addresses are valid and
     checksummed in the identifier (which they should be).The reason for this is
     to have a "lightweight" function that does not need to convert to checksummed address.
-
     """
     match = ASSET_ID_RE.search(asset_id)
     if match is None:
@@ -120,5 +119,4 @@
         return None
 
     address = string_to_evm_address(match.group(3))
-    return chain_id, address
->>>>>>> f38f5d93
+    return chain_id, address