--- conflicted
+++ resolved
@@ -3,13 +3,12 @@
 from dataclasses import dataclass
 from typing import TYPE_CHECKING, Any, Final
 
-<<<<<<< HEAD
+
 from eth_typing.abi import ABI
 
-=======
+
 from rotkehlchen.accounting.accountant import RemoteError
 from rotkehlchen.assets.asset import DeserializationError
->>>>>>> d777195c
 from rotkehlchen.chain.evm.transactions import EvmTransactions
 from rotkehlchen.errors.misc import AlreadyExists
 from rotkehlchen.types import ChecksumEvmAddress, Timestamp, deserialize_evm_tx_hash
@@ -20,7 +19,6 @@
 
 if TYPE_CHECKING:
     from rotkehlchen.db.dbhandler import DBHandler
-
     from .node_inquirer import GnosisInquirer
 
 ADDED_RECEIVER_ABI: Final[ABI] = [{'anonymous': False, 'inputs': [{'indexed': False, 'name': 'amount', 'type': 'uint256'}, {'indexed': True, 'name': 'receiver', 'type': 'address'}, {'indexed': True, 'name': 'bridge', 'type': 'address'}], 'name': 'AddedReceiver', 'type': 'event'}]  # noqa: E501
@@ -52,7 +50,7 @@
             with suppress(AlreadyExists):
                 cb_arguments.gnosis_transactions.add_transaction_by_hash(
                     tx_hash=deserialize_evm_tx_hash(event['transactionHash']),
-                    associated_address=hex_or_bytes_to_address(event['topics'][1]),
+                    associated_address=bytes32hexstr_to_address((event['topics'][1]),
                     must_exist=True,
                 )
 
@@ -104,16 +102,6 @@
             gnosis_transactions=self,
         )
 
-<<<<<<< HEAD
-        expected_topics = ['0x000000000000000000000000' + x.lower()[2:] for x in addresses]
-        for event in events:
-            if event['topics'][1] in expected_topics:
-                with suppress(AlreadyExists):
-                    self.add_transaction_by_hash(
-                        tx_hash=deserialize_evm_tx_hash(event['transactionHash']),
-                        associated_address=bytes32hexstr_to_address(event['topics'][1]),
-                        must_exist=True,
-=======
         last_queried_ts = None
         try:
             self.evm_inquirer.get_logs(
@@ -133,7 +121,6 @@
                 with suppress(RemoteError):
                     block = self.evm_inquirer.get_block_by_number(
                         num=callback_modifiable_params.last_block_processed,
->>>>>>> d777195c
                     )
                     last_queried_ts = block['timestamp']
         else:
